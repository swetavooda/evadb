--- conflicted
+++ resolved
@@ -16,7 +16,7 @@
 import numpy as np
 import pandas as pd
 
-from typing import List, Iterable
+from typing import Iterable
 
 from pandas import DataFrame
 from src.utils.logging_manager import LoggingManager, LoggingLevel
@@ -217,11 +217,8 @@
         Returns:
             Batch
         """
-<<<<<<< HEAD
         def _unique_keys(dict1, dict2):
             return set(list(dict1.keys()) + list(dict2.keys()))
-=======
->>>>>>> ff040b96
 
         if not isinstance(other, Batch):
             raise TypeError("Input should be of type Batch")
