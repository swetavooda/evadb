--- conflicted
+++ resolved
@@ -27,7 +27,6 @@
     """
     Manages enums for all the operators supported
     """
-<<<<<<< HEAD
     DUMMY = auto()
     LOGICALGET = auto()
     LOGICALFILTER = auto()
@@ -37,19 +36,9 @@
     LOGICALCREATEUDF = auto()
     LOGICALLOADDATA = auto()
     LOGICALQUERYDERIVEDGET = auto()
+    LOGICALUNION = auto()
     LOGICALDELIMITER = auto()
-=======
-    LOGICALGET = 1,
-    LOGICALFILTER = 2,
-    LOGICALPROJECT = 3,
-    LOGICALINSERT = 4,
-    LOGICALCREATE = 5,
-    LOGICALCREATEUDF = 6,
-    LOGICALLOADDATA = 7,
-    LOGICALQUERYDERIVEDGET = 8,
-    LOGICALUNION = 9,
-
->>>>>>> eb618ce9
+    
 
 class Operator:
     """Base class for logital plan of operators
